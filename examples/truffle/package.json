--- conflicted
+++ resolved
@@ -25,12 +25,7 @@
     "@gnosis.pm/util-contracts": "^3.0.1",
     "@openzeppelin/contracts": "4.3.2",
     "@truffle/hdwallet-provider": "^1.4.3",
-<<<<<<< HEAD
     "truffle": "^5.4.13",
-    "truffle-plugin-verify": "^0.5.11"
-=======
-    "truffle": "^5.4.6",
     "truffle-plugin-verify": "^0.5.15"
->>>>>>> e3f2dbbd
   }
 }
{
  "name": "ethcontract-contracts",
  "version": "0.8.0",
  "private": "true",
  "description": "Test contracts for ethcontract-rs runtime and proc macro.",
  "scripts": {
    "build": "truffle build && yarn run network:inject",
    "deploy": "truffle migrate --network rinkeby && truffle verify --network rinkeby && yarn run network:extract",
    "network:extract": "CONF_FILE=$(pwd)/.network-restore.conf.js node node_modules/@gnosis.pm/util-contracts/src/extract_network_info.js",
    "network:inject": "CONF_FILE=$(pwd)/.network-restore.conf.js node node_modules/@gnosis.pm/util-contracts/src/inject_network_info.js",
    "start": "truffle develop",
    "test": "truffle test"
  },
  "repository": {
    "type": "git",
    "url": "git+https://github.com/gnosis/ethcontract-rs.git"
  },
  "author": "Nicholas Rodrigues Lordello <nlordell@gmail.com>",
  "license": "(MIT OR Apache-2.0)",
  "bugs": {
    "url": "https://github.com/gnosis/ethcontract-rs"
  },
  "homepage": "https://github.com/gnosis/ethcontract-rs",
  "devDependencies": {
    "@gnosis.pm/util-contracts": "^2.0.7",
    "@openzeppelin/contracts": "^3.2.0",
<<<<<<< HEAD
    "@truffle/hdwallet-provider": "^1.1.1",
    "truffle": "^5.1.47",
=======
    "@truffle/hdwallet-provider": "^1.1.0",
    "truffle": "^5.1.51",
>>>>>>> 7facecad
    "truffle-plugin-verify": "^0.4.0"
  }
}<|MERGE_RESOLUTION|>--- conflicted
+++ resolved
@@ -24,13 +24,8 @@
   "devDependencies": {
     "@gnosis.pm/util-contracts": "^2.0.7",
     "@openzeppelin/contracts": "^3.2.0",
-<<<<<<< HEAD
     "@truffle/hdwallet-provider": "^1.1.1",
-    "truffle": "^5.1.47",
-=======
-    "@truffle/hdwallet-provider": "^1.1.0",
     "truffle": "^5.1.51",
->>>>>>> 7facecad
     "truffle-plugin-verify": "^0.4.0"
   }
 }
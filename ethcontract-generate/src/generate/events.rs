--- conflicted
+++ resolved
@@ -345,11 +345,7 @@
     ));
     let topic = util::ident(&format!("topic{}", topic_index));
     let name = if param.name.is_empty() {
-<<<<<<< HEAD
-        // Clippy is failing on github complaining that this clone isn't needed (despite topic clearly being used later)
-=======
         // Clippy (v1.70) is complaining that this clone isn't needed (despite `topic` clearly being used later)
->>>>>>> 351f8158
         #[allow(clippy::redundant_clone)]
         topic.clone()
     } else {

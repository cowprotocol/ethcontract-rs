--- conflicted
+++ resolved
@@ -51,11 +51,7 @@
           if ${{ matrix.examples }}; then
             anvil -p 9545 &
             # wait for anvil to start
-<<<<<<< HEAD
-            while ! curl --silent http://127.0.0.1:9545 -o /dev/null; do
-=======
             while ! curl --silent http://127.0.0.1:9545; do
->>>>>>> 03d0903b
               sleep 1
             done
             cargo run --package examples --example abi

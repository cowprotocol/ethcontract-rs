name: pull request
on:
  pull_request:
  push:
    branches: [main]
jobs:
  rust:
    strategy:
      matrix:
        include:
          - rust: 1.65.0
            examples: false
            continue-on-error: false
          - rust: stable
            examples: true
            continue-on-error: false
          - rust: beta
            examples: false
            continue-on-error: true
          - rust: nightly
            examples: false
            continue-on-error: true
    runs-on: ubuntu-latest
    continue-on-error: ${{ matrix.continue-on-error }}
    env:
      ETHERSCAN_API_KEY: ${{ secrets.ETHERSCAN_API_KEY }}
      INFURA_PROJECT_ID: ${{ secrets.INFURA_PROJECT_ID }}
      PK: ${{ secrets.PK }}
    steps:
      - uses: actions/checkout@v2
      - uses: actions-rs/toolchain@v1
        with:
          toolchain: ${{ matrix.rust }}
          profile: minimal
          components: rustfmt, clippy
          default: true
      - uses: Swatinem/rust-cache@v1
      - uses: foundry-rs/foundry-toolchain@v1
      - run: cargo fmt -- --check
      - run: cd examples/truffle && yarn --frozen-lockfile && yarn build
      # Can't use --all-features here because web3 has mutually exclusive features.
      - run: cargo clippy --all-targets -- -D warnings
      # This is a workaround for a rustc/cargo bug we started encountering on Github Actions where
      # running `cargo test` in the top level directory would fail with a linker error.
      - run: |
          (cd ethcontract && cargo test)
          (cd ethcontract-common && cargo test)
          (cd ethcontract-derive && cargo test)
          (cd ethcontract-generate && cargo test)
      - run: |
          if ${{ matrix.examples }}; then
<<<<<<< HEAD
            (cd examples/truffle && yarn -s run start) &
            # wait for truffle to start
            while ! curl --silent http://127.0.0.1:9545; do
=======
            anvil -p 9545 &
            # wait for anvil to start
            while ! curl --silent http://127.0.0.1:9545 -o /dev/null; do
>>>>>>> 351f8158
              sleep 1
            done
            cargo run --package examples --example abi
            cargo run --package examples --example async
            cargo run --package examples --example batch
            cargo run --package examples --example bytecode
            cargo run --package examples --example deployments
            cargo run --package examples --example events
            cargo run --package examples --example revert
            cargo run --package examples --example linked
            # if [ "$PK" ] && [ "$INFURA_PROJECT_ID" ]; then
              # cargo run --package examples-generate
              # cargo run --package examples --example rinkeby
              # cargo run --package examples --example sources
            # fi
            kill %1
          fi<|MERGE_RESOLUTION|>--- conflicted
+++ resolved
@@ -49,15 +49,9 @@
           (cd ethcontract-generate && cargo test)
       - run: |
           if ${{ matrix.examples }}; then
-<<<<<<< HEAD
-            (cd examples/truffle && yarn -s run start) &
-            # wait for truffle to start
-            while ! curl --silent http://127.0.0.1:9545; do
-=======
             anvil -p 9545 &
             # wait for anvil to start
             while ! curl --silent http://127.0.0.1:9545 -o /dev/null; do
->>>>>>> 351f8158
               sleep 1
             done
             cargo run --package examples --example abi

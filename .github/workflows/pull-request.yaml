--- conflicted
+++ resolved
@@ -8,11 +8,7 @@
     strategy:
       matrix:
         include:
-<<<<<<< HEAD
-          - rust: 1.67.0
-=======
           - rust: 1.68.0
->>>>>>> 4b44725a
             examples: false
             continue-on-error: false
           - rust: stable

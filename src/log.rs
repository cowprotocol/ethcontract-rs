//! This module implements event builders and streams for retrieving events
//! emitted by a contract.

use crate::errors::ExecutionError;
use ethcontract_common::abi::{Topic, TopicFilter};
use futures::compat::{Compat01As03, Future01CompatExt, Stream01CompatExt};
use futures::future;
use futures::ready;
use futures::stream::{self, Stream, TryStreamExt};
use pin_project::{pin_project, project};
use std::future::Future;
use std::num::NonZeroU64;
use std::pin::Pin;
use std::task::{Context, Poll};
use std::time::Duration;
use web3::api::{CreateFilter, FilterStream, Web3};
use web3::types::{Address, BlockNumber, Filter, FilterBuilder, Log, H256};
use web3::Transport;

/// A log stream that emits logs matching a certain filter.
///
/// Note that when creating a log stream that is only valid until a certain
/// block number, the `Stream` implementation will currently remain in the
/// pending state indefinitely.
#[must_use = "streams do nothing unless you poll them"]
#[pin_project]
pub struct LogStream<T: Transport> {
    #[pin]
    state: LogStreamState<T>,
}

/// The state of the log stream. It can either be creating a new log filter for
/// retrieving new logs or streaming logs from the created filter.
#[pin_project]
enum LogStreamState<T: Transport> {
    CreatingFilter(#[pin] CompatCreateFilter<T, Log>, Duration),
    Streaming(#[pin] CompatFilterStream<T, Log>),
}

impl<T: Transport> LogStream<T> {
    /// Create a new log stream from a given web3 provider, filter and polling
    /// parameters.
    pub fn new(web3: Web3<T>, filter: Filter, poll_interval: Duration) -> Self {
        let create_filter = web3.eth_filter().create_logs_filter(filter).compat();
        let state = LogStreamState::CreatingFilter(create_filter, poll_interval);
        LogStream { state }
    }
}

impl<T: Transport> Stream for LogStream<T> {
    type Item = Result<Log, ExecutionError>;

    #[project]
    fn poll_next(mut self: Pin<&mut Self>, cx: &mut Context) -> Poll<Option<Self::Item>> {
        loop {
            let mut state = self.as_mut().project().state;

            #[project]
            let next_state = match state.as_mut().project() {
                LogStreamState::CreatingFilter(create_filter, poll_interval) => {
                    let log_filter = match ready!(create_filter.poll(cx)) {
                        Ok(log_filter) => log_filter,
                        Err(err) => return Poll::Ready(Some(Err(err.into()))),
                    };
                    let stream = log_filter.stream(*poll_interval).compat();
                    LogStreamState::Streaming(stream)
                }
                LogStreamState::Streaming(stream) => {
                    return stream
                        .poll_next(cx)
                        .map(|result| result.map(|log| Ok(log?)))
                }
            };

            *state = next_state;
        }
    }
}

/// A type alias for a stream that emits logs.
type CompatFilterStream<T, R> = Compat01As03<FilterStream<T, R>>;

/// A type alias for a future that resolves with the ID of a created log filter
/// that can be queried in order to stream logs.
type CompatCreateFilter<T, R> = Compat01As03<CreateFilter<T, R>>;

/// The default poll interval to use for polling logs from the block chain.
#[cfg(not(test))]
pub const DEFAULT_POLL_INTERVAL: Duration = Duration::from_secs(5);
#[cfg(test)]
pub const DEFAULT_POLL_INTERVAL: Duration = Duration::from_secs(0);

/// The default block page size used for querying past events.
pub const DEFAULT_BLOCK_PAGE_SIZE: u64 = 10_000;

/// The default number for confirmations before a log is no longer considered
/// when dealing with re-orgs.
pub const DEFAULT_CONFIRMATIONS: usize = 5;

/// A log filter builder for configuring either a query for past logs or a
/// stream that constantly queries new logs and deals with re-orgs.
#[derive(Debug)]
#[must_use = "log filter builders do nothing unless you query or stream them"]
pub struct LogFilterBuilder<T: Transport> {
    /// The underlying web3 provider used for retrieving logs.
    web3: Web3<T>,
    /// The block to start streaming logs from.
    ///
    /// See [`web3::types::BlockNumber`] for more details on possible values.
    pub from_block: Option<BlockNumber>,
    /// The block to stop streaming logs from.
    ///
    /// See [`web3::types::BlockNumber`] for more details on possible values.
    pub to_block: Option<BlockNumber>,
    /// The contract addresses to filter logs for.
    pub address: Vec<Address>,
    /// Topic filters used for filtering logs based on indexed topics.
    pub topics: TopicFilter,

    /// The page size in blocks to use when doing a paginated query on past
    /// logs. This provides no guarantee in how many logs will be returned per
    /// page, but used to limit the block range for the query.
    pub block_page_size: Option<NonZeroU64>,
    /// The number of blocks to confirm the logs with. This is the number of
    /// blocks mined on top of the block where the log was emitted for it to be
    /// considered confirmed.
    ///
    /// Live log streaming keeps track of events in the last `confirmations`
    /// blocks so that reorgs can be detected and a `Removed` logs can be
    /// emitted by the log stream. Omit this property for a sensible default.
    pub confirmations: Option<usize>,
    /// The polling interval for querying the node for more logs.
    pub poll_interval: Option<Duration>,
}

impl<T: Transport> LogFilterBuilder<T> {
    /// Creates a new log filter builder from the specified web3 provider.
    pub fn new(web3: Web3<T>) -> Self {
        LogFilterBuilder {
            web3,
            from_block: None,
            to_block: None,
            address: Vec::new(),
            topics: TopicFilter::default(),
            block_page_size: None,
            confirmations: None,
            poll_interval: None,
        }
    }

    /// Sets the starting block from which to stream logs for.
    ///
    /// If left unset defaults to the latest block.
    #[allow(clippy::wrong_self_convention)]
    pub fn from_block(mut self, block: BlockNumber) -> Self {
        self.from_block = Some(block);
        self
    }

    /// Sets the last block from which to stream logs for.
    ///
    /// If left unset defaults to the streaming until the end of days.
    #[allow(clippy::wrong_self_convention)]
    pub fn to_block(mut self, block: BlockNumber) -> Self {
        self.to_block = Some(block);
        self
    }

    /// Adds an address filter to only retrieve logs that were emitted by a
    /// contract matching the povided addresses.
    pub fn address(mut self, address: Vec<Address>) -> Self {
        self.address = address;
        self
    }

    /// Adds a filter for the first indexed topic.
    ///
    /// For regular events, this corresponds to the event signature. For
    /// anonymous events, this is the first indexed property.
    pub fn topic0(mut self, topic: Topic<H256>) -> Self {
        self.topics.topic0 = topic;
        self
    }

    /// Adds a filter for the second indexed topic.
    pub fn topic1(mut self, topic: Topic<H256>) -> Self {
        self.topics.topic1 = topic;
        self
    }

    /// Adds a filter for the third indexed topic.
    pub fn topic2(mut self, topic: Topic<H256>) -> Self {
        self.topics.topic2 = topic;
        self
    }

    /// Adds a filter for the third indexed topic.
    pub fn topic3(mut self, topic: Topic<H256>) -> Self {
        self.topics.topic3 = topic;
        self
    }

    /// The page size in blocks to use when doing a paginated query on past
    /// events.
    ///
    /// # Panics
    ///
    /// Panics if a block page size of 0 is specified.
    pub fn block_page_size(mut self, value: u64) -> Self {
        self.block_page_size = Some(NonZeroU64::new(value).expect("block page size cannot be 0"));
        self
    }

    /// The number of blocks mined after a log has been emitted until it is
    /// considered confirmed and can no longer be reorg-ed.
    pub fn confirmations(mut self, value: usize) -> Self {
        self.confirmations = Some(value);
        self
    }

    /// The polling interval. This is used as the interval between consecutive
    /// `eth_getLogs` calls to get log updates.
    pub fn poll_interval(mut self, value: Duration) -> Self {
        self.poll_interval = Some(value);
        self
    }

    /// Returns a web3 filter builder needed for querying and streaming logs.
<<<<<<< HEAD
    pub fn into_filter(self) -> FilterBuilder {
=======
    fn into_filter(self) -> FilterBuilder {
>>>>>>> 8a72e164
        let mut filter = FilterBuilder::default();
        if !self.address.is_empty() {
            filter = filter.address(self.address);
        }
        if self.topics != TopicFilter::default() {
            filter = filter.topic_filter(self.topics)
        }
        if let Some(from_block) = self.from_block {
            filter = filter.from_block(from_block);
        }
        if let Some(to_block) = self.to_block {
            filter = filter.to_block(to_block);
        }

        filter
    }

<<<<<<< HEAD
    /// Performs a `eth_getLogs` query to past logs. For large block ranges,
    /// such as retrieving all contract logs since genesis, it is recommended to
    /// use the `past_logs_pages` method instead.
    pub async fn past_logs(self) -> Result<Vec<Log>, ExecutionError> {
        let web3 = self.web3.clone();
        let filter = self.into_filter();
        let logs = web3.eth().logs(filter.build()).compat().await?;

        Ok(logs)
    }

=======
>>>>>>> 8a72e164
    /// Returns a stream that resolves into a page of logs matching the filter
    /// builder's parameters.
    pub fn past_logs_pages(self) -> impl Stream<Item = Result<Vec<Log>, ExecutionError>> {
        stream::try_unfold(PastLogsStream::Init(self), PastLogsStream::next)
            .try_filter(|logs| future::ready(!logs.is_empty()))
    }
}

/// Internal unfold context for creating a `past_logs` `Stream`.
enum PastLogsStream<T: Transport> {
    Init(LogFilterBuilder<T>),
    Done,
    Paging(PastLogsPager<T>),
    Querying(Web3<T>, Filter),
}

impl<T: Transport> PastLogsStream<T> {
    async fn next(mut self) -> Result<Option<(Vec<Log>, Self)>, ExecutionError> {
        loop {
            let (logs, next) = match self {
                PastLogsStream::Init(builder) => {
                    self = PastLogsStream::init(builder).await?;
                    continue;
                }
                PastLogsStream::Done => return Ok(None),
                PastLogsStream::Paging(mut pager) => {
                    let logs = match pager.next_page().await? {
                        Some(logs) => logs,
                        None => return Ok(None),
                    };
                    (logs, PastLogsStream::Paging(pager))
                }
                PastLogsStream::Querying(web3, filter) => {
                    let logs = web3.eth().logs(filter.clone()).compat().await?;
                    (logs, PastLogsStream::Done)
                }
            };
            return Ok(Some((logs, next)));
        }
    }

    async fn init(builder: LogFilterBuilder<T>) -> Result<Self, ExecutionError> {
        let from_block = builder.from_block.unwrap_or(BlockNumber::Latest);
        let to_block = builder.to_block.unwrap_or(BlockNumber::Latest);

        let web3 = builder.web3.clone();
        let block_page_size = builder
            .block_page_size
            .map(|size| size.get())
            .unwrap_or(DEFAULT_BLOCK_PAGE_SIZE);
        let filter = builder.into_filter();

        let start_block = match from_block {
            BlockNumber::Earliest => Some(0),
            BlockNumber::Number(value) => Some(value.as_u64()),
            BlockNumber::Latest | BlockNumber::Pending => None,
        };
        let end_block = match to_block {
            BlockNumber::Earliest => None,
            BlockNumber::Number(value) => Some(value.as_u64()),
            BlockNumber::Latest | BlockNumber::Pending => {
                let latest_block = web3.eth().block_number().compat().await?;
                Some(latest_block.as_u64())
            }
        };

        let next = match (start_block, end_block) {
            (Some(page_block), Some(end_block)) => PastLogsStream::Paging(PastLogsPager {
                web3,
                to_block,
                block_page_size,
                filter,
                page_block,
                end_block,
            }),
            _ => PastLogsStream::Querying(web3, filter.build()),
        };

        Ok(next)
    }
}

/// Internal state for paging though past logs.
struct PastLogsPager<T: Transport> {
    web3: Web3<T>,

    /// The `to_block` specified by the log filter.
    to_block: BlockNumber,
    /// The block page size being used for queries.
    block_page_size: u64,
    /// The web3 filter used for retrieving the logs.
    filter: FilterBuilder,

    /// The block number for the next page.
<<<<<<< HEAD
    ///
    /// This value can be `None` if it `from_block` was specified as `Latest` or
    /// `Pending`.
=======
>>>>>>> 8a72e164
    page_block: u64,
    /// The last block used for pagination. This is slightly different than
    /// `to_block` as this must be a concrete block number (and can't be block
    /// aliases such as `Earliest` or `Latest`).
<<<<<<< HEAD
    ///
    /// This has a value of `None` if it has not yet been retrieved (in case
    /// `to_block` is `Latest` or `Pending`).
=======
>>>>>>> 8a72e164
    end_block: u64,
}

impl<T: Transport> PastLogsPager<T> {
    async fn next_page(&mut self) -> Result<Option<Vec<Log>>, ExecutionError> {
        debug_assert!(
            self.block_page_size != 0,
            "pager should never be constructed with 0 block page size",
        );

        while self.page_block <= self.end_block {
            // NOTE: Log block ranges are inclusive.
            let page_end = self.page_block + self.block_page_size - 1;
            let page_to_block = if page_end < self.end_block {
                BlockNumber::Number(page_end.into())
            } else {
                // NOTE: The last page is handled a bit differently by using the
                //   `to_block` that was originally specified to the builder.
                //   This is done because the `end_block` is determined when the
                //   pager is created, and it is possible that the `to_block`
                //   was specified as "latest" or "pending" which may have
                //   changed since the paging started.
                self.to_block
            };

            let page = self
                .web3
                .eth()
                .logs(
                    self.filter
                        .clone()
                        .from_block(self.page_block.into())
                        .to_block(page_to_block)
                        .build(),
                )
                .compat()
                .await?;

            self.page_block = page_end + 1;
            if page.is_empty() {
                continue;
            }

            return Ok(Some(page));
        }

        Ok(None)
    }
}

#[cfg(test)]
mod tests {
    use super::*;
    use crate::test::prelude::*;
    use futures::stream::StreamExt;
    use serde_json::Value;
    use web3::types::U64;

    fn generate_log(kind: &str) -> Value {
        json!({
            "address": Address::zero(),
            "topics": [],
            "data": "0x",
            "blockHash": H256::zero(),
            "blockNumber": "0x0",
            "transactionHash": H256::zero(),
            "transactionIndex": "0x0",
            "logIndex": "0x0",
            "transactionLogIndex": "0x0",
            "logType": kind,
            "removed": false,
        })
    }

    #[test]
    fn log_stream_next_log() {
        let mut transport = TestTransport::new();
        let web3 = Web3::new(transport.clone());

        // filter created
        transport.add_response(json!("0xf0"));
        // get logs filter
        transport.add_response(json!([generate_log("awesome")]));

        let log = LogStream::new(web3, Default::default(), Duration::from_secs(0))
            .next()
            .immediate()
            .expect("log stream did not produce any logs")
            .expect("failed to get log from log stream");

        assert_eq!(log.log_type.as_deref(), Some("awesome"));
        transport.assert_request("eth_newFilter", &[json!({})]);
        transport.assert_request("eth_getFilterChanges", &[json!("0xf0")]);
        transport.assert_no_more_requests();
    }

    #[test]
    fn past_log_stream_logs() {
        let mut transport = TestTransport::new();
        let web3 = Web3::new(transport.clone());

        let address = Address::repeat_byte(0x42);
        let topic = H256::repeat_byte(42);
        let log = generate_log("awesome");

        // get latest block
        transport.add_response(json!(U64::from(20)));
        // get logs pages
        transport.add_response(json!([log]));
        transport.add_response(json!([]));
        transport.add_response(json!([log, log]));

        let mut raw_events = LogFilterBuilder::new(web3)
            .from_block(10.into())
            .to_block(BlockNumber::Pending)
            .address(vec![address])
            .topic0(Topic::This(topic))
            .block_page_size(5)
            .past_logs_pages()
            .boxed();

        let next = raw_events.next().immediate();
        assert!(
            matches!(&next, Some(Ok(logs)) if logs.len() == 1),
            "expected page length of 1 but got {:?}",
            next,
        );

        let next = raw_events.next().immediate();
        assert!(
            matches!(&next, Some(Ok(logs)) if logs.len() == 2),
            "expected page length of 2 but got {:?}",
            next,
        );

        let next = raw_events.next().immediate();
        assert!(
            next.is_none(),
            "expected stream to be complete but got {:?}",
            next,
        );

        transport.assert_request("eth_blockNumber", &[]);
        transport.assert_request(
            "eth_getLogs",
            &[json!({
                "address": address,
                "fromBlock": U64::from(10),
                "toBlock": U64::from(14),
                "topics": [topic],
            })],
        );
        transport.assert_request(
            "eth_getLogs",
            &[json!({
                "address": address,
                "fromBlock": U64::from(15),
                "toBlock": U64::from(19),
                "topics": [topic],
            })],
        );
        transport.assert_request(
            "eth_getLogs",
            &[json!({
                "address": address,
                "fromBlock": U64::from(20),
                "toBlock": "pending",
                "topics": [topic],
            })],
        );
        transport.assert_no_more_requests();
    }
}<|MERGE_RESOLUTION|>--- conflicted
+++ resolved
@@ -226,11 +226,7 @@
     }
 
     /// Returns a web3 filter builder needed for querying and streaming logs.
-<<<<<<< HEAD
     pub fn into_filter(self) -> FilterBuilder {
-=======
-    fn into_filter(self) -> FilterBuilder {
->>>>>>> 8a72e164
         let mut filter = FilterBuilder::default();
         if !self.address.is_empty() {
             filter = filter.address(self.address);
@@ -248,7 +244,6 @@
         filter
     }
 
-<<<<<<< HEAD
     /// Performs a `eth_getLogs` query to past logs. For large block ranges,
     /// such as retrieving all contract logs since genesis, it is recommended to
     /// use the `past_logs_pages` method instead.
@@ -260,8 +255,6 @@
         Ok(logs)
     }
 
-=======
->>>>>>> 8a72e164
     /// Returns a stream that resolves into a page of logs matching the filter
     /// builder's parameters.
     pub fn past_logs_pages(self) -> impl Stream<Item = Result<Vec<Log>, ExecutionError>> {
@@ -356,22 +349,10 @@
     filter: FilterBuilder,
 
     /// The block number for the next page.
-<<<<<<< HEAD
-    ///
-    /// This value can be `None` if it `from_block` was specified as `Latest` or
-    /// `Pending`.
-=======
->>>>>>> 8a72e164
     page_block: u64,
     /// The last block used for pagination. This is slightly different than
     /// `to_block` as this must be a concrete block number (and can't be block
     /// aliases such as `Earliest` or `Latest`).
-<<<<<<< HEAD
-    ///
-    /// This has a value of `None` if it has not yet been retrieved (in case
-    /// `to_block` is `Latest` or `Pending`).
-=======
->>>>>>> 8a72e164
     end_block: u64,
 }
 
